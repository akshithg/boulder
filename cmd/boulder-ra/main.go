--- conflicted
+++ resolved
@@ -37,16 +37,12 @@
 
 		go cmd.DebugServer(c.RA.DebugAddr)
 
-<<<<<<< HEAD
-		rai := ra.NewRegistrationAuthorityImpl(stats)
-=======
 		paDbMap, err := sa.NewDbMap(c.PA.DBConnect)
 		cmd.FailOnError(err, "Couldn't connect to policy database")
 		pa, err := policy.NewPolicyAuthorityImpl(paDbMap, c.PA.EnforcePolicyWhitelist)
 		cmd.FailOnError(err, "Couldn't create PA")
 
-		rai := ra.NewRegistrationAuthorityImpl()
->>>>>>> d547d442
+		rai := ra.NewRegistrationAuthorityImpl(stats)
 		rai.AuthzBase = c.Common.BaseURL + wfe.AuthzPath
 		rai.MaxKeySize = c.Common.MaxKeySize
 		rai.PA = pa
