--- conflicted
+++ resolved
@@ -563,18 +563,11 @@
 	test.AssertNotError(t, err, "Failed to create CA")
 	ca.SA = storageAuthority
 
-	// Test that the CA rejects an otherwise valid request if the earliest
-	// expiry date of an authorization is before the notAfter date (e.g., in the past)
-	csrDER, _ := hex.DecodeString(CN_AND_SAN_CSR_HEX)
+	// Test that the CA rejects CSRs that would expire after the intermediate cert
+	csrDER, _ := hex.DecodeString(NO_CN_CSR_HEX)
 	csr, _ := x509.ParseCertificateRequest(csrDER)
 	_, err = ca.IssueCertificate(*csr, 1, FarPast)
-<<<<<<< HEAD
 	test.Assert(t, err != nil, "Cannot issue a certificate that expires after the underlying authorization.")
-=======
-	if err == nil {
-		t.Errorf("CA improperly agreed to create a certificate with too long a lifetime")
-	}
->>>>>>> c96f963f
 
 	// Test that the CA rejects CSRs that would expire after the intermediate cert
 	csrDER, _ = hex.DecodeString(NO_CN_CSR_HEX)
